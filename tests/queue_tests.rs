--- conflicted
+++ resolved
@@ -20,15 +20,9 @@
     let mut map = Map::<String, Value>::new();
     map.insert("x-max-length".to_owned(), json!(10_000));
     let optional_args = Some(map);
-<<<<<<< HEAD
     let params = QueueParams::new_quorum_queue(name, optional_args);
     let result2 = rc.declare_queue(vhost, &params);
-    assert!(result2.is_ok());
-=======
-    let params = QueueParams::new_quorum_queue(&name, optional_args);
-    let result2 = rc.declare_queue(&vhost, &params);
     assert!(result2.is_ok(), "declare_queue returned {:?}", result2);
->>>>>>> 044c6b0e
 
     let _ = rc.delete_queue(vhost, name);
 }
@@ -48,15 +42,9 @@
     let mut map = Map::<String, Value>::new();
     map.insert("x-max-length-bytes".to_owned(), json!(10_000_000));
     let optional_args = Some(map);
-<<<<<<< HEAD
     let params = QueueParams::new_stream(name, optional_args);
     let result2 = rc.declare_queue(vhost, &params);
-    assert!(result2.is_ok());
-=======
-    let params = QueueParams::new_stream(&name, optional_args);
-    let result2 = rc.declare_queue(&vhost, &params);
     assert!(result2.is_ok(), "declare_queue returned {:?}", result2);
->>>>>>> 044c6b0e
 
     let _ = rc.delete_queue(vhost, name);
 }
@@ -73,15 +61,9 @@
     let result1 = rc.get_queue_info(vhost, name);
     assert!(result1.is_err());
 
-<<<<<<< HEAD
     let params = QueueParams::new_exclusive_classic_queue(name, None);
     let result2 = rc.declare_queue(vhost, &params);
-    assert!(result2.is_ok());
-=======
-    let params = QueueParams::new_exclusive_classic_queue(&name, None);
-    let result2 = rc.declare_queue(&vhost, &params);
     assert!(result2.is_ok(), "declare_queue returned {:?}", result2);
->>>>>>> 044c6b0e
 
     let _ = rc.delete_queue(vhost, name);
     let result3 = rc.get_queue_info(vhost, name);
